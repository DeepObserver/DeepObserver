<<<<<<< HEAD
# DeepObserver (with onboard analytics)

=======
# DeepObserver
>>>>>>> e2ce04b3
## Running the Service

### Using Docker (Recommended)
1. Install Docker and Docker Compose on your system
2. Start the services:
```bash
# First time setup or to reset everything
docker-compose down -v
docker-compose up --build

# For subsequent runs (if you don't need to reset data)
docker-compose up -d
```

3. The services will be available at:
   - API: http://localhost:8000
   - Database: postgresql://postgres:postgres@localhost:5432/vectordb

### Local Development
1. Create and activate a Python virtual environment:
```bash
python -m venv .venv
source .venv/bin/activate
```

2. Install dependencies:
```bash
pip install -r requirements.txt
```

2. Run the service:
```bash
uvicorn deepobserver.main:app --reload
```

<<<<<<< HEAD
3. Run the processor:
```bash
python deepobserver/processor.py --rtsp-url <rtsp-url> --fps <fps> --yolo-model <yolo-model> --llm-backend <llm-backend>
```
example: 
```bash
python deepobserver/processor.py --rtsp-url 'rtsp://admin:georgedroyd1@192.168.5.224:554' --llm-backend ollama
```

## Using Ollama with LLaVA

To use Ollama with LLaVA for image analysis:

1. Install Ollama following instructions at https://ollama.ai/

2. Pull the LLaVA model:

Note: LLaVA observations will be logged to the `logs` directory with filenames following the pattern `ollama_observations_YYYYMMDD_HHMMSS.txt`. Each session's observations and analysis results will be stored in a separate log file.
=======
### Useful Docker Commands
```bash
# View logs
docker-compose logs -f

# Stop services
docker-compose down

# Reset everything (removes all data)
docker-compose down -v

# Check running containers
docker ps
```
>>>>>>> e2ce04b3
<|MERGE_RESOLUTION|>--- conflicted
+++ resolved
@@ -1,9 +1,4 @@
-<<<<<<< HEAD
 # DeepObserver (with onboard analytics)
-
-=======
-# DeepObserver
->>>>>>> e2ce04b3
 ## Running the Service
 
 ### Using Docker (Recommended)
@@ -39,7 +34,6 @@
 uvicorn deepobserver.main:app --reload
 ```
 
-<<<<<<< HEAD
 3. Run the processor:
 ```bash
 python deepobserver/processor.py --rtsp-url <rtsp-url> --fps <fps> --yolo-model <yolo-model> --llm-backend <llm-backend>
@@ -58,7 +52,7 @@
 2. Pull the LLaVA model:
 
 Note: LLaVA observations will be logged to the `logs` directory with filenames following the pattern `ollama_observations_YYYYMMDD_HHMMSS.txt`. Each session's observations and analysis results will be stored in a separate log file.
-=======
+
 ### Useful Docker Commands
 ```bash
 # View logs
@@ -72,5 +66,4 @@
 
 # Check running containers
 docker ps
-```
->>>>>>> e2ce04b3
+```